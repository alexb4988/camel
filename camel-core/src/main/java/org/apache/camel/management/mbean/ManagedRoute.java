--- conflicted
+++ resolved
@@ -17,11 +17,7 @@
 package org.apache.camel.management.mbean;
 
 import java.util.List;
-import java.util.Set;
 import java.util.concurrent.TimeUnit;
-import javax.management.MBeanServer;
-import javax.management.MBeanServerInvocationHandler;
-import javax.management.ObjectName;
 
 import org.apache.camel.CamelContext;
 import org.apache.camel.Endpoint;
@@ -30,7 +26,6 @@
 import org.apache.camel.ServiceStatus;
 import org.apache.camel.TimerListener;
 import org.apache.camel.api.management.ManagedResource;
-import org.apache.camel.api.management.mbean.ManagedProcessorMBean;
 import org.apache.camel.api.management.mbean.ManagedRouteMBean;
 import org.apache.camel.model.ModelCamelContext;
 import org.apache.camel.model.ModelHelper;
@@ -219,41 +214,6 @@
         context.addRouteDefinition(def);
     }
 
-<<<<<<< HEAD
-    public String dumpRouteStatsAsXml(boolean fullStats, boolean includeProcessors) throws Exception {
-        StringBuilder sb = new StringBuilder();
-
-        sb.append("<routeStat").append(String.format(" id=\"%s\"", route.getId()));
-        // use substring as we only want the attributes
-        String stat = dumpStatsAsXml(fullStats);
-        sb.append(" ").append(stat.substring(7, stat.length() - 2)).append(">\n");
-
-        // gather all the processors for this route, which requires JMX
-        if (includeProcessors) {
-            sb.append("  <processorStats>\n");
-            MBeanServer server = getContext().getManagementStrategy().getManagementAgent().getMBeanServer();
-            if (server != null) {
-                ObjectName query = ObjectName.getInstance("org.apache.camel:context=*/" + getContext().getManagementName() + ",type=processors,*");
-                Set<ObjectName> names = server.queryNames(query, null);
-                for (ObjectName on : names) {
-                    ManagedProcessorMBean processor = MBeanServerInvocationHandler.newProxyInstance(server, on, ManagedProcessorMBean.class, true);
-                    // the processor must belong to this route
-                    if (getRouteId().equals(processor.getRouteId())) {
-                        sb.append("    <processorStat").append(String.format(" id=\"%s\"", processor.getProcessorId()));
-                        // use substring as we only want the attributes
-                        sb.append(" ").append(processor.dumpStatsAsXml(fullStats).substring(7)).append("\n");
-                    }
-                }
-            }
-            sb.append("  </processorStats>\n");
-        }
-
-        sb.append("</routeStat>");
-        return sb.toString();
-    }
-
-=======
->>>>>>> d8afb789
     @Override
     public boolean equals(Object o) {
         return this == o || (o != null && getClass() == o.getClass() && route.equals(((ManagedRoute)o).route));
