--- conflicted
+++ resolved
@@ -16,6 +16,11 @@
  */
 package org.apache.camel.component.quartz;
 
+import java.util.Calendar;
+import java.util.Date;
+
+import org.apache.camel.Exchange;
+import org.apache.camel.Processor;
 import org.apache.camel.builder.RouteBuilder;
 import org.apache.camel.component.mock.MockEndpoint;
 import org.apache.camel.test.junit4.CamelTestSupport;
@@ -29,32 +34,10 @@
     @Test
     public void testQuartzCronRoute() throws Exception {
         MockEndpoint mock = getMockEndpoint("mock:result");
-<<<<<<< HEAD
-        mock.expectedMinimumMessageCount(2);
-
-        assertMockEndpointsSatisfied();
-
-        // restart route
-        context().stopRoute("trigger");
-        mock.reset();
-        mock.expectedMessageCount(0);
-        
-        // wait a bit
-        Thread.sleep(2000);
-        
-        assertMockEndpointsSatisfied();
-        
-        // start route, and we got messages again
-        mock.reset();
-        mock.expectedMessageCount(1);
-
-        context().startRoute("trigger");
-=======
         mock.setResultWaitTime(15000);
         mock.expectedMinimumMessageCount(3);
         mock.message(0).arrives().between(6, 9).seconds().beforeNext();
         mock.message(2).arrives().between(3, 5).seconds().afterPrevious();
->>>>>>> d8afb789
 
         assertMockEndpointsSatisfied();
     }
@@ -63,10 +46,35 @@
     protected RouteBuilder createRouteBuilder() {
         return new RouteBuilder() {
             public void configure() {
-                from("quartz://groupName/timerName?cron=0/1+*+*+*+*+?").routeId("trigger")
-                    .to("mock:result");
+                // START SNIPPET: e1
+                from("quartz://groupName/timerName?cron=0/4+*+*+*+*+?").routeId("trigger")
+                    .setBody(bean(CurrentTime.class))
+                    // .to("log:QUARTZ")
+                    .to("seda:control");
+
+                from("seda:control").routeId("control")
+                    // .to("log:CONTROL")
+                    .to("mock:result")
+                    .process(new Processor() {
+                        private boolean done;
+                        @Override
+                        public void process(Exchange exchange) throws Exception {
+                            if (!done) {
+                                done = true;
+                                exchange.getContext().stopRoute("trigger");
+                                Thread.sleep(5000);
+                                exchange.getContext().startRoute("trigger");
+                            }
+                        }
+                    });
+                // END SNIPPET: e1
             }
         };
     }
    
+    public static class CurrentTime {
+        public Date get() {
+            return Calendar.getInstance().getTime();
+        }
+    }
 }