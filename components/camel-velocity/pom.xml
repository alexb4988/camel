<?xml version="1.0" encoding="UTF-8"?>
<!--
  Licensed to the Apache Software Foundation (ASF) under one or more
  contributor license agreements.  See the NOTICE file distributed with
  this work for additional information regarding copyright ownership.
  The ASF licenses this file to You under the Apache License, Version 2.0
  (the "License"); you may not use this file except in compliance with
  the License.  You may obtain a copy of the License at

  http://www.apache.org/licenses/LICENSE-2.0

  Unless required by applicable law or agreed to in writing, software
  distributed under the License is distributed on an "AS IS" BASIS,
  WITHOUT WARRANTIES OR CONDITIONS OF ANY KIND, either express or implied.
  See the License for the specific language governing permissions and
  limitations under the License.
-->
<project xmlns="http://maven.apache.org/POM/4.0.0" xmlns:xsi="http://www.w3.org/2001/XMLSchema-instance" xsi:schemaLocation="http://maven.apache.org/POM/4.0.0 http://maven.apache.org/maven-v4_0_0.xsd">

    <modelVersion>4.0.0</modelVersion>

    <parent>
        <groupId>org.apache.camel</groupId>
        <artifactId>camel-parent</artifactId>
        <version>2.9.1</version>
        <relativePath>../../parent</relativePath>
    </parent>

    <artifactId>camel-velocity</artifactId>
    <packaging>bundle</packaging>
    <name>Camel :: Velocity</name>
    <description>Camel Velocity support</description>

    <properties>
        <camel.osgi.export.pkg>org.apache.camel.component.velocity.*</camel.osgi.export.pkg>
    </properties>

    <dependencies>

        <dependency>
            <groupId>org.apache.camel</groupId>
            <artifactId>camel-core</artifactId>
        </dependency>
        <dependency>
            <groupId>org.apache.velocity</groupId>
            <artifactId>velocity</artifactId>
            <version>${velocity-version}</version>
        </dependency>

        <!-- testing -->
        <dependency>
            <groupId>org.apache.camel</groupId>
            <artifactId>camel-test-spring</artifactId>
            <scope>test</scope>
        </dependency>
        <dependency>
            <groupId>org.slf4j</groupId>
            <artifactId>slf4j-log4j12</artifactId>
            <scope>test</scope>
        </dependency>
        <dependency>
            <groupId>junit</groupId>
            <artifactId>junit</artifactId>
            <scope>test</scope>
        </dependency>
        <dependency>
        	<groupId>commons-io</groupId>
        	<artifactId>commons-io</artifactId>
        	<version>${commons-io-version}</version>
        	<scope>test</scope>
        </dependency>
<<<<<<< HEAD
        <dependency>
            <groupId>org.apache.velocity</groupId>
            <artifactId>velocity-tools</artifactId>
            <version>2.0</version>
            <scope>test</scope>
        </dependency>
=======
>>>>>>> d8afb789
    </dependencies>

</project><|MERGE_RESOLUTION|>--- conflicted
+++ resolved
@@ -50,7 +50,7 @@
         <!-- testing -->
         <dependency>
             <groupId>org.apache.camel</groupId>
-            <artifactId>camel-test-spring</artifactId>
+            <artifactId>camel-test</artifactId>
             <scope>test</scope>
         </dependency>
         <dependency>
@@ -69,15 +69,6 @@
         	<version>${commons-io-version}</version>
         	<scope>test</scope>
         </dependency>
-<<<<<<< HEAD
-        <dependency>
-            <groupId>org.apache.velocity</groupId>
-            <artifactId>velocity-tools</artifactId>
-            <version>2.0</version>
-            <scope>test</scope>
-        </dependency>
-=======
->>>>>>> d8afb789
     </dependencies>
 
 </project>